FROM golang:1.9.1-alpine AS build
RUN apk update
RUN apk add --no-cache git gcc linux-headers libc-dev util-linux

ADD ./  /go/src/github.com/zededa/go-provision/
ADD etc /config
ADD scripts/device-steps.sh \
    scripts/find-uplink.sh \
    scripts/generate-device.sh \
    scripts/generate-self-signed.sh \
    scripts/handlezedserverconfig.sh \
  /opt/zededa/bin/
ADD examples /opt/zededa/examples
ADD AssignableAdapters /var/tmp/zededa/AssignableAdapters
ADD DeviceNetworkConfig /var/tmp/zededa/DeviceNetworkConfig
ADD lisp.config.base /var/tmp/zededa/lisp.config.base

# XXX temporary until we have a version for all of baseOS/rootfs
RUN (cd ./src/github.com/zededa/go-provision/; scripts/getversion.sh >/opt/zededa/bin/versioninfo)
RUN cp /opt/zededa/bin/versioninfo /opt/zededa/bin/versioninfo.1
# Echo for builders enjoyment
RUN echo Building: `cat /opt/zededa/bin/versioninfo`

RUN go install github.com/zededa/go-provision/zedbox/...
RUN cd /opt/zededa/bin ; ln -s /go/bin/* .
<<<<<<< HEAD
RUN cd /opt/zededa/bin ; ln -s zedbox client; ln -s zedbox domainmgr; ln -s zedbox downloader; ln -s zedbox hardwaremodel; ln -s zedbox identitymgr; ln -s zedbox ledmanager; ln -s zedbox logmanager; ln -s zedbox verifier; ln -s zedbox zedagent; ln -s zedbox zedmanager; ln -s zedbox zedrouter; ln -s zedbox ipcmonitor; ln -s zedbox baseosmgr; ln -s zedbox nim
=======
RUN cd /opt/zededa/bin ; ln -s zedbox client; ln -s zedbox domainmgr; ln -s zedbox downloader; ln -s zedbox hardwaremodel; ln -s zedbox identitymgr; ln -s zedbox ledmanager; ln -s zedbox logmanager; ln -s zedbox verifier; ln -s zedbox zedagent; ln -s zedbox zedmanager; ln -s zedbox zedrouter; ln -s zedbox ipcmonitor; ln -s zedbox nim; ln -s zedbox waitforaddr
>>>>>>> 2091d28e

# Now building LISP
FROM zededa/lisp:latest AS lisp

# Second stage of the build is creating a minimalistic container
FROM scratch
COPY --from=build /opt/zededa/bin /opt/zededa/bin
COPY --from=build /opt/zededa/examples /opt/zededa/examples
COPY --from=build /var/tmp/zededa/AssignableAdapters /var/tmp/zededa/AssignableAdapters
COPY --from=build /var/tmp/zededa/DeviceNetworkConfig /var/tmp/zededa/DeviceNetworkConfig
COPY --from=build /var/tmp/zededa/lisp.config.base /var/tmp/zededa/lisp.config.base

# We have to make sure configs survive in some location, but they don't pollute
# the default /config (since that is expected to be an empty mount point)
COPY --from=build /config /opt/zededa/examples/config
COPY --from=build /go/bin/* /opt/zededa/bin/
COPY --from=lisp /lisp/lisp-ztr /opt/zededa/bin/
COPY --from=lisp /lisp /opt/zededa/lisp/
COPY --from=lisp /usr/bin/pydoc /usr/bin/smtpd.py /usr/bin/python* /usr/bin/
COPY --from=lisp /usr/lib/libpython* /usr/lib/libffi.so* /usr/lib/
COPY --from=lisp /usr/lib/python2.7 /usr/lib/python2.7/
WORKDIR /opt/zededa/bin
CMD /bin/ash<|MERGE_RESOLUTION|>--- conflicted
+++ resolved
@@ -23,11 +23,7 @@
 
 RUN go install github.com/zededa/go-provision/zedbox/...
 RUN cd /opt/zededa/bin ; ln -s /go/bin/* .
-<<<<<<< HEAD
-RUN cd /opt/zededa/bin ; ln -s zedbox client; ln -s zedbox domainmgr; ln -s zedbox downloader; ln -s zedbox hardwaremodel; ln -s zedbox identitymgr; ln -s zedbox ledmanager; ln -s zedbox logmanager; ln -s zedbox verifier; ln -s zedbox zedagent; ln -s zedbox zedmanager; ln -s zedbox zedrouter; ln -s zedbox ipcmonitor; ln -s zedbox baseosmgr; ln -s zedbox nim
-=======
-RUN cd /opt/zededa/bin ; ln -s zedbox client; ln -s zedbox domainmgr; ln -s zedbox downloader; ln -s zedbox hardwaremodel; ln -s zedbox identitymgr; ln -s zedbox ledmanager; ln -s zedbox logmanager; ln -s zedbox verifier; ln -s zedbox zedagent; ln -s zedbox zedmanager; ln -s zedbox zedrouter; ln -s zedbox ipcmonitor; ln -s zedbox nim; ln -s zedbox waitforaddr
->>>>>>> 2091d28e
+RUN cd /opt/zededa/bin ; ln -s zedbox client; ln -s zedbox domainmgr; ln -s zedbox downloader; ln -s zedbox hardwaremodel; ln -s zedbox identitymgr; ln -s zedbox ledmanager; ln -s zedbox logmanager; ln -s zedbox verifier; ln -s zedbox zedagent; ln -s zedbox zedmanager; ln -s zedbox zedrouter; ln -s zedbox ipcmonitor; ln -s zedbox baseosmgr; ln -s zedbox nim; ln -s zedbox waitforaddr
 
 # Now building LISP
 FROM zededa/lisp:latest AS lisp
