// Copyright (c) 2017 Zededa, Inc.
// All rights reserved.

// Process input changes from a config directory containing json encoded files
// with VerifyImageConfig and compare against VerifyImageStatus in the status
// dir.
// Move the file from downloads/pending/<claimedsha>/<safename> to
// to downloads/verifier/<claimedsha>/<safename> and make RO, then attempt to
// verify sum.
// Once sum is verified, move to downloads/verified/<sha>/<safename>
// Note that different URLs for same file will download to the same <sha>
// directory. We delete duplicates assuming the file content will be the same.

// XXX TBD add a signature on the checksum. Verify against root CA.

// XXX TBD separately add support for verifying the signatures on the meta-data (the AIC)

package main

import (
	"crypto/sha256"
	"crypto/x509"
	"crypto"
	"crypto/rsa"
	"crypto/ecdsa"
	"crypto/dsa"
	"encoding/pem"
	"math/big"
	"encoding/base64"
	"encoding/json"
	"fmt"
	"github.com/zededa/go-provision/types"
	"github.com/zededa/go-provision/watch"
	"io"
	"io/ioutil"
	"log"
	"os"
	"time"
)

var imgCatalogDirname string

func main() {
	log.Printf("Starting verifier\n")

	// Keeping status in /var/run to be clean after a crash/reboot
	baseDirname := "/var/tmp/verifier"
	runDirname := "/var/run/verifier"
	configDirname := baseDirname + "/config"
	statusDirname := runDirname + "/status"
	imgCatalogDirname = "/var/tmp/zedmanager/downloads"
	pendingDirname := imgCatalogDirname + "/pending"
	verifierDirname := imgCatalogDirname + "/verifier"
	verifiedDirname := imgCatalogDirname + "/verified"

	if _, err := os.Stat(baseDirname); err != nil {
		if err := os.Mkdir(baseDirname, 0700); err != nil {
			log.Fatal(err)
		}
	}
	if _, err := os.Stat(configDirname); err != nil {
		if err := os.Mkdir(configDirname, 0700); err != nil {
			log.Fatal(err)
		}
	}
	if _, err := os.Stat(runDirname); err != nil {
		if err := os.Mkdir(runDirname, 0700); err != nil {
			log.Fatal(err)
		}
	}
	if err := os.RemoveAll(statusDirname); err != nil {
		log.Fatal(err)
	}

	if _, err := os.Stat(statusDirname); err != nil {
		if err := os.Mkdir(statusDirname, 0700); err != nil {
			log.Fatal(err)
		}
	}
	if _, err := os.Stat(imgCatalogDirname); err != nil {
		if err := os.Mkdir(imgCatalogDirname, 0700); err != nil {
			log.Fatal(err)
		}
	}

	if _, err := os.Stat(pendingDirname); err != nil {
		if err := os.Mkdir(pendingDirname, 0700); err != nil {
			log.Fatal(err)
		}
	}
	// Remove any files which didn't make it past the verifier
	if err := os.RemoveAll(verifierDirname); err != nil {
		log.Fatal(err)
	}
	if _, err := os.Stat(verifierDirname); err != nil {
		if err := os.Mkdir(verifierDirname, 0700); err != nil {
			log.Fatal(err)
		}
	}
	if _, err := os.Stat(verifiedDirname); err != nil {
		if err := os.Mkdir(verifiedDirname, 0700); err != nil {
			log.Fatal(err)
		}
	}

	// Creates statusDir entries for already verified files
	handleInit(verifiedDirname, statusDirname, "")

	fileChanges := make(chan string)
	go watch.WatchConfigStatusAllowInitialConfig(configDirname,
		statusDirname, fileChanges)
	for {
		change := <-fileChanges
<<<<<<< HEAD
		parts := strings.Split(change, " ")
		operation := parts[0]
		fileName := parts[1]
		if !strings.HasSuffix(fileName, ".json") {
			log.Printf("Ignoring file <%s>\n", fileName)
			continue
		}
		if operation == "D" {
			statusFile := statusDirname + "/" + fileName
			if _, err := os.Stat(statusFile); err != nil {
				// File just vanished!
				log.Printf("File disappeared <%s>\n", fileName)
				continue
			}
			sb, err := ioutil.ReadFile(statusFile)
			if err != nil {
				log.Printf("%s for %s\n", err, statusFile)
				continue
			}
			status := types.VerifyImageStatus{}
			if err := json.Unmarshal(sb, &status); err != nil {
				log.Printf("%s VerifyImageStatus file: %s\n",
					err, statusFile)
				continue
			}
			name := status.Safename
			if name+".json" != fileName {
				log.Printf("Mismatch between filename and contained Safename: %s vs. %s\n",
					fileName, name)
				continue
			}
			statusName := statusDirname + "/" + fileName
			handleDelete(statusName, status)
			continue
		}
		if operation != "M" {
			log.Fatal("Unknown operation from Watcher: ", operation)
		}
		configFile := configDirname + "/" + fileName
		cb, err := ioutil.ReadFile(configFile)
		if err != nil {
			log.Printf("%s for %s\n", err, configFile)
			continue
		}
		config := types.VerifyImageConfig{}
		if err := json.Unmarshal(cb, &config); err != nil {
			log.Printf("%s VerifyImageConfig file: %s\n",
				err, configFile)
			continue
		}
		name := config.Safename
		if name+".json" != fileName {
			log.Printf("Mismatch between filename and contained Safename: %s vs. %s\n",
				fileName, name)
			continue
		}
		statusFile := statusDirname + "/" + fileName
		if _, err := os.Stat(statusFile); err != nil {
			// File does not exist in status hence new
			statusName := statusDirname + "/" + fileName
			handleCreate(statusName, config)
			continue
		}
		// Compare Version string
		sb, err := ioutil.ReadFile(statusFile)
		if err != nil {
			log.Printf("%s for %s\n", err, statusFile)
			continue
		}
		status := types.VerifyImageStatus{}
		if err = json.Unmarshal(sb, &status); err != nil {
			log.Printf("%s VerifyImageStatus file: %s\n",
				err, statusFile)
			continue
		}
		name = status.Safename
		if name+".json" != fileName {
			log.Printf("Mismatch between filename and contained Safename: %s vs. %s\n",
				fileName, name)
			continue
		}
		// Look for pending* in status and repeat that operation.
		// XXX After that do a full ReadDir to restart ...
		if status.PendingAdd {
			statusName := statusDirname + "/" + fileName
			handleCreate(statusName, config)
			// XXX set something to rescan?
			continue
		}
		if status.PendingDelete {
			statusName := statusDirname + "/" + fileName
			handleDelete(statusName, status)
			// XXX set something to rescan?
			continue
		}
		if status.PendingModify {
			statusName := statusDirname + "/" + fileName
			handleModify(statusName, config, status)
			// XXX set something to rescan?
			continue
		}

		statusName := statusDirname + "/" + fileName
		handleModify(statusName, config, status)
=======
		watch.HandleConfigStatusEvent(change,
			configDirname, statusDirname,
			&types.VerifyImageConfig{},
			&types.VerifyImageStatus{},
			handleCreate, handleModify, handleDelete)
>>>>>>> c91b167a
	}
}

// Determine which files we have already verified and set status for them
func handleInit(verifiedDirname string, statusDirname string,
     parentDirname string) {
	fmt.Printf("handleInit(%s, %s, %s)\n",
		verifiedDirname, statusDirname,	parentDirname)
	locations, err := ioutil.ReadDir(verifiedDirname)
	if err != nil {
		log.Fatalf("ReadDir(%s) %s\n",
			verifiedDirname, err)
	}
	for _, location := range locations {
		filename := verifiedDirname + "/" + location.Name()
		fmt.Printf("handleInit: Looking in %s\n", filename)
		if location.IsDir() {
			handleInit(filename, statusDirname, location.Name())
		} else {
			status := types.VerifyImageStatus{
				Safename:	location.Name(),
				ImageSha256:	parentDirname,
				State:		types.DELIVERED,
			}
			writeVerifyImageStatus(&status,
				statusDirname + "/" + location.Name() + ".json")
		}
	}
	fmt.Printf("handleInit done for %s, %s, %s\n",
		verifiedDirname, statusDirname,	parentDirname)
}

func writeVerifyImageStatus(status *types.VerifyImageStatus,
	statusFilename string) {
	b, err := json.Marshal(status)
	if err != nil {
		log.Fatal(err, "json Marshal VerifyImageStatus")
	}
	// We assume a /var/run path hence we don't need to worry about
	// partial writes/empty files due to a kernel crash.
	err = ioutil.WriteFile(statusFilename, b, 0644)
	if err != nil {
		log.Fatal(err, statusFilename)
	}
}

func handleCreate(statusFilename string, configArg interface{}) {
	var config *types.VerifyImageConfig

	switch configArg.(type) {
	default:
		log.Fatal("Can only handle VerifyImageConfig")
	case *types.VerifyImageConfig:
		config = configArg.(*types.VerifyImageConfig)
	}
	log.Printf("handleCreate(%v) for %s\n",
		config.Safename, config.DownloadURL)
	// Start by marking with PendingAdd
	status := types.VerifyImageStatus{
		Safename:	config.Safename,
		ImageSha256:	config.ImageSha256,
		PendingAdd:     true,
		State:		types.DOWNLOADED,
		RefCount:	config.RefCount,
	}
	writeVerifyImageStatus(&status, statusFilename)

	// Form the unique filename in /var/tmp/zedmanager/downloads/pending/
	// based on the claimed Sha256 and safename, and the same name
	// in downloads/verifier/
	// Move to verifier directory which is RO
	// XXX should have dom0 do this and/or have RO mounts
	srcDirname := imgCatalogDirname + "/pending/" + config.ImageSha256
	srcFilename := srcDirname + "/" + config.Safename
	destDirname := imgCatalogDirname + "/verifier/" + config.ImageSha256
	destFilename := destDirname + "/" + config.Safename
	fmt.Printf("Move from %s to %s\n", srcFilename, destFilename)
	if _, err := os.Stat(destDirname); err != nil {
		if err := os.Mkdir(destDirname, 0700); err != nil {
			log.Fatal(err)
		}
	}
	if err := os.Rename(srcFilename, destFilename); err != nil {
		log.Fatal(err)
	}
	if err := os.Chmod(destDirname, 0500); err != nil {
		log.Fatal(err)
	}
	if err := os.Chmod(destFilename, 0400); err != nil {
		log.Fatal(err)
	}
	log.Printf("Verifying URL %s file %s\n",
		config.DownloadURL, destFilename)

	f, err := os.Open(destFilename)
	if err != nil {
		status.LastErr = fmt.Sprintf("%v", err)
		status.LastErrTime = time.Now()
		status.State = types.INITIAL
		writeVerifyImageStatus(&status, statusFilename)
		log.Printf("handleCreate failed for %s\n", config.DownloadURL)
		return
	}
	defer f.Close()


	//copmpute sha256 of the image and match it 
	//with the one in config file...
	h := sha256.New()
	if _, err := io.Copy(h, f); err != nil {
		status.LastErr = fmt.Sprintf("%v", err)
		status.LastErrTime = time.Now()
		status.State = types.INITIAL
		writeVerifyImageStatus(&status, statusFilename)
		log.Printf("handleCreate failed for %s\n", config.DownloadURL)
		return
	}

	imageHash := h.Sum(nil)
	got := fmt.Sprintf("%x", h.Sum(nil))
	if got != config.ImageSha256 {
		fmt.Printf("got      %s\n", got)
		fmt.Printf("expected %s\n", config.ImageSha256)
		status.LastErr = fmt.Sprintf("got %s expected %s",
			got, config.ImageSha256)
		status.LastErrTime = time.Now()
		status.PendingAdd = false
		status.State = types.INITIAL
		writeVerifyImageStatus(&status, statusFilename)
		log.Printf("handleCreate failed for %s\n", config.DownloadURL)
		return
	}

	//Read the server certificate
        //Decode it and parse it
        //And find out the puplic key and it's type
	//we will use this certificate for both cert chain verification 
        //and signature verification...

	baseCertDirname := "/var/tmp/zedmanager"
	certificateDirname := baseCertDirname+"/cert"
	rootCertDirname := "/opt/zededa/etc"
	rootCertFileName := rootCertDirname+"/root-certificate.pem"

	//This func literal will take care of writing status during 
	//cert chain and signature verification...
	UpdateStatusWhileVerifyingSignature := func (lastErr string){
		status.LastErr = lastErr
		status.LastErrTime = time.Now()
		status.PendingAdd = false
		status.State = types.INITIAL
		writeVerifyImageStatus(&status, statusFilename)
		log.Printf("handleCreate failed for %s\n", config.DownloadURL)
        }

	serverCertName := config.SignatureKey
        serverCertificate, err := ioutil.ReadFile(certificateDirname+"/"+serverCertName)
        if err != nil {
		readCertFailErr := fmt.Sprintf("unable to read the certificate")
		log.Println(readCertFailErr)
		UpdateStatusWhileVerifyingSignature(readCertFailErr)
		fmt.Println(err)
		return
        }
        block, _ := pem.Decode(serverCertificate)
        if block == nil {
		decodeFailedErr := fmt.Sprintf("unable to decode certificate")
		log.Println(decodeFailedErr)
		UpdateStatusWhileVerifyingSignature(decodeFailedErr)
		return
        }
        cert, err := x509.ParseCertificate(block.Bytes)
        if err != nil {
		parseFailedErr := fmt.Sprintf("unable to parse certificate")
		log.Println(parseFailedErr)
		UpdateStatusWhileVerifyingSignature(parseFailedErr)
		return
        }

        //Verify chain of certificates. Chain contains
	//root, server, intermediate certificates ...

	certificateNameInChain := config.CertificateChain

	//Create the set of root certificates...
	roots := x509.NewCertPool()

	//read the root cerificates from /opt/zededa/etc/...
	rootCertificate, err := ioutil.ReadFile(rootCertFileName)
	if err != nil {
		fmt.Println(err)
		unableToFindRootCertErr := fmt.Sprintf("failed to find root certificate")
		log.Println(unableToFindRootCertErr)
		UpdateStatusWhileVerifyingSignature(unableToFindRootCertErr)
		return
	}
	ok := roots.AppendCertsFromPEM(rootCertificate)
	if !ok {
		rootParseFailedErr := fmt.Sprintf("failed to parse root certificate")
		log.Println(rootParseFailedErr)
		UpdateStatusWhileVerifyingSignature(rootParseFailedErr)
		return
	}

        length := len(certificateNameInChain)
	for c := 0 ; c < length; c++ { 

		certNameFromChain, err := ioutil.ReadFile(certificateDirname+"/"+certificateNameInChain[c])
		if err != nil {
			fmt.Println(err)
		}
		
		ok := roots.AppendCertsFromPEM(certNameFromChain)
		if !ok {
			intermediateCertParseFailedErr := fmt.Sprintf("failed to parse intermediate certificate")
			log.Println(intermediateCertParseFailedErr)
			UpdateStatusWhileVerifyingSignature(intermediateCertParseFailedErr)
			return
		}
	}
	opts := x509.VerifyOptions{
                Roots:   roots,
        }
        if _, err := cert.Verify(opts); err != nil {
		certChainVerificationErr := fmt.Sprintf("failed to verify certificate chain: ")
		log.Println(certChainVerificationErr)
		UpdateStatusWhileVerifyingSignature(certChainVerificationErr)
		return
        }else {
                log.Println("certificate verified")
        }

        //Read the signature from config file...
        imgSig := config.ImageSignature
        if err != nil {
                log.Println(err)
		signatureNotFoundErr := fmt.Sprintf("image signature not found")
		UpdateStatusWhileVerifyingSignature(signatureNotFoundErr)
		return
        }

        switch pub := cert.PublicKey.(type) {
        case *rsa.PublicKey:

                err = rsa.VerifyPKCS1v15(pub, crypto.SHA256, imageHash, imgSig)
                if err != nil {
			log.Fatalf("VerifyPKCS1v15 failed...")
			rsaSignatureVerificationFiledErr := fmt.Sprintf("rsa image signature verification failed")
			UpdateStatusWhileVerifyingSignature(rsaSignatureVerificationFiledErr)
			return

                } else {
                        log.Printf("VerifyPKCS1v15 successful...")
                }

        case *dsa.PublicKey:

                log.Printf("pub is of type DSA: ",pub)

        case *ecdsa.PublicKey:

                log.Printf("pub is of type ecdsa: ",pub)
                imgSignature, err := base64.StdEncoding.DecodeString(string(imgSig))
                if err != nil {
                        fmt.Println("DecodeString: ", err)
                }
                log.Printf("Decoded imgSignature (len %d): % x\n", len(imgSignature), imgSignature)
                rbytes := imgSignature[0:32]
                sbytes := imgSignature[32:]
                fmt.Printf("Decoded r %d s %d\n", len(rbytes), len(sbytes))
                r := new(big.Int)
                s := new(big.Int)
                r.SetBytes(rbytes)
                s.SetBytes(sbytes)
                log.Printf("Decoded r, s: %v, %v\n", r, s)
		ok := ecdsa.Verify(pub, imageHash, r, s)
		if !ok {
			log.Printf("ecdsa.Verify failed")
			ecdsaSignatureVerificationFiledErr := fmt.Sprintf("ecdsa image signature verification failed ")
			UpdateStatusWhileVerifyingSignature(ecdsaSignatureVerificationFiledErr)
			return
		}
		log.Printf("Signature verified\n")

        default:
		unknownPublicKeyTypeErr := fmt.Sprintf("unknown type of public key")
		log.Println(unknownPublicKeyTypeErr)
		UpdateStatusWhileVerifyingSignature(unknownPublicKeyTypeErr)
                return
        }
	
	// Move directory from downloads/verifier to downloads/verified
	// XXX should have dom0 do this and/or have RO mounts
	finalDirname := imgCatalogDirname + "/verified/" + config.ImageSha256
	finalFilename := finalDirname + "/" + config.Safename
	fmt.Printf("Move from %s to %s\n", destFilename, finalFilename)
	// XXX change log.Fatal to something else?
	if _, err := os.Stat(finalDirname); err == nil {
		// Directory exists thus we have a sha256 collision presumably
		// due to multiple safenames (i.e., URLs) for the same content.
		// Delete existing to avoid wasting space.
		locations, err := ioutil.ReadDir(finalDirname)
		if err != nil {
			log.Fatalf("ReadDir(%s) %s\n",
				finalDirname, err)
		}
		for _, location := range locations {
			log.Printf("Identical sha256 (%s) for safenames %s and %s; deleting old\n",
				config.ImageSha256, location.Name(),
				config.Safename)
		}

		if err := os.RemoveAll(finalDirname); err != nil {
			log.Fatal(err)
		}
	}
	if err := os.Mkdir(finalDirname, 0700); err != nil {
		log.Fatal( err)
	}
	if err := os.Rename(destFilename, finalFilename); err != nil {
		log.Fatal(err)
	}
	if err := os.Chmod(finalDirname, 0500); err != nil {
		log.Fatal(err)
	}


	status.PendingAdd = false
	status.State = types.DELIVERED
	writeVerifyImageStatus(&status, statusFilename)
	log.Printf("handleCreate done for %s\n", config.DownloadURL)
}

func handleModify(statusFilename string, configArg interface{},
	statusArg interface{}) {
	var config *types.VerifyImageConfig
	var status *types.VerifyImageStatus

	switch configArg.(type) {
	default:
		log.Fatal("Can only handle VerifyImageConfig")
	case *types.VerifyImageConfig:
		config = configArg.(*types.VerifyImageConfig)
	}
	switch statusArg.(type) {
	default:
		log.Fatal("Can only handle VerifyImageStatus")
	case *types.VerifyImageStatus:
		status = statusArg.(*types.VerifyImageStatus)
	}
	log.Printf("handleModify(%v) for %s\n",
		config.Safename, config.DownloadURL)

	// Note no comparison on version

	// Always update RefCount
	status.RefCount = config.RefCount

	// If identical we do nothing. Otherwise we do a delete and create.
	if config.Safename == status.Safename &&
	   config.ImageSha256 == status.ImageSha256 {
		log.Printf("handleModify: no change for %s\n",
			config.DownloadURL)
		return
	}

	status.PendingModify = true
	writeVerifyImageStatus(status, statusFilename)
	handleDelete(statusFilename, status)
	handleCreate(statusFilename, config)
	status.PendingModify = false
	writeVerifyImageStatus(status, statusFilename)
	log.Printf("handleModify done for %s\n", config.DownloadURL)
}

func handleDelete(statusFilename string, statusArg interface{}) {
	var status *types.VerifyImageStatus

	switch statusArg.(type) {
	default:
		log.Fatal("Can only handle VerifyImageStatus")
	case *types.VerifyImageStatus:
		status = statusArg.(*types.VerifyImageStatus)
	}
	log.Printf("handleDelete(%v)\n", status.Safename)

	// Write out what we modified to VerifyImageStatus aka delete
	if err := os.Remove(statusFilename); err != nil {
		log.Println(err)
	}
	log.Printf("handleDelete done for %s\n", status.Safename)
}<|MERGE_RESOLUTION|>--- conflicted
+++ resolved
@@ -111,118 +111,11 @@
 		statusDirname, fileChanges)
 	for {
 		change := <-fileChanges
-<<<<<<< HEAD
-		parts := strings.Split(change, " ")
-		operation := parts[0]
-		fileName := parts[1]
-		if !strings.HasSuffix(fileName, ".json") {
-			log.Printf("Ignoring file <%s>\n", fileName)
-			continue
-		}
-		if operation == "D" {
-			statusFile := statusDirname + "/" + fileName
-			if _, err := os.Stat(statusFile); err != nil {
-				// File just vanished!
-				log.Printf("File disappeared <%s>\n", fileName)
-				continue
-			}
-			sb, err := ioutil.ReadFile(statusFile)
-			if err != nil {
-				log.Printf("%s for %s\n", err, statusFile)
-				continue
-			}
-			status := types.VerifyImageStatus{}
-			if err := json.Unmarshal(sb, &status); err != nil {
-				log.Printf("%s VerifyImageStatus file: %s\n",
-					err, statusFile)
-				continue
-			}
-			name := status.Safename
-			if name+".json" != fileName {
-				log.Printf("Mismatch between filename and contained Safename: %s vs. %s\n",
-					fileName, name)
-				continue
-			}
-			statusName := statusDirname + "/" + fileName
-			handleDelete(statusName, status)
-			continue
-		}
-		if operation != "M" {
-			log.Fatal("Unknown operation from Watcher: ", operation)
-		}
-		configFile := configDirname + "/" + fileName
-		cb, err := ioutil.ReadFile(configFile)
-		if err != nil {
-			log.Printf("%s for %s\n", err, configFile)
-			continue
-		}
-		config := types.VerifyImageConfig{}
-		if err := json.Unmarshal(cb, &config); err != nil {
-			log.Printf("%s VerifyImageConfig file: %s\n",
-				err, configFile)
-			continue
-		}
-		name := config.Safename
-		if name+".json" != fileName {
-			log.Printf("Mismatch between filename and contained Safename: %s vs. %s\n",
-				fileName, name)
-			continue
-		}
-		statusFile := statusDirname + "/" + fileName
-		if _, err := os.Stat(statusFile); err != nil {
-			// File does not exist in status hence new
-			statusName := statusDirname + "/" + fileName
-			handleCreate(statusName, config)
-			continue
-		}
-		// Compare Version string
-		sb, err := ioutil.ReadFile(statusFile)
-		if err != nil {
-			log.Printf("%s for %s\n", err, statusFile)
-			continue
-		}
-		status := types.VerifyImageStatus{}
-		if err = json.Unmarshal(sb, &status); err != nil {
-			log.Printf("%s VerifyImageStatus file: %s\n",
-				err, statusFile)
-			continue
-		}
-		name = status.Safename
-		if name+".json" != fileName {
-			log.Printf("Mismatch between filename and contained Safename: %s vs. %s\n",
-				fileName, name)
-			continue
-		}
-		// Look for pending* in status and repeat that operation.
-		// XXX After that do a full ReadDir to restart ...
-		if status.PendingAdd {
-			statusName := statusDirname + "/" + fileName
-			handleCreate(statusName, config)
-			// XXX set something to rescan?
-			continue
-		}
-		if status.PendingDelete {
-			statusName := statusDirname + "/" + fileName
-			handleDelete(statusName, status)
-			// XXX set something to rescan?
-			continue
-		}
-		if status.PendingModify {
-			statusName := statusDirname + "/" + fileName
-			handleModify(statusName, config, status)
-			// XXX set something to rescan?
-			continue
-		}
-
-		statusName := statusDirname + "/" + fileName
-		handleModify(statusName, config, status)
-=======
 		watch.HandleConfigStatusEvent(change,
 			configDirname, statusDirname,
 			&types.VerifyImageConfig{},
 			&types.VerifyImageStatus{},
 			handleCreate, handleModify, handleDelete)
->>>>>>> c91b167a
 	}
 }
 
@@ -513,7 +406,7 @@
 		UpdateStatusWhileVerifyingSignature(unknownPublicKeyTypeErr)
                 return
         }
-	
+
 	// Move directory from downloads/verifier to downloads/verified
 	// XXX should have dom0 do this and/or have RO mounts
 	finalDirname := imgCatalogDirname + "/verified/" + config.ImageSha256
