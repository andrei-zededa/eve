// Copyright (c) 2018 Zededa, Inc.
// All rights reserved.

package main

import (
	"bufio"
	"bytes"
	"errors"
	"flag"
	"fmt"
	"github.com/golang/protobuf/proto"
	"github.com/golang/protobuf/ptypes"
	google_protobuf "github.com/golang/protobuf/ptypes/timestamp"
	"github.com/satori/go.uuid"
	"github.com/zededa/api/zmet"
	"github.com/zededa/go-provision/agentlog"
	"github.com/zededa/go-provision/flextimer"
	"github.com/zededa/go-provision/pidfile"
	"github.com/zededa/go-provision/pubsub"
	"github.com/zededa/go-provision/types"
	"github.com/zededa/go-provision/watch"
	"github.com/zededa/go-provision/zboot"
	"github.com/zededa/go-provision/zedcloud"
	"io"
	"io/ioutil"
	"log"
	"os"
	"regexp"
	"strings"
	"time"
)

const (
	agentName       = "logmanager"
	identityDirname = "/config"
	serverFilename  = identityDirname + "/server"
	uuidFileName    = identityDirname + "/uuid"
	DNSDirname      = "/var/run/zedrouter/DeviceNetworkStatus"
	xenLogDirname   = "/var/log/xen"
)

var devUUID uuid.UUID
var deviceNetworkStatus types.DeviceNetworkStatus
var debug bool
var serverName string
var logsApi string = "api/v1/edgedevice/logs"
var logsUrl string
var zedcloudCtx zedcloud.ZedCloudContext

var logMaxSize = 100

// Key is ifname string
var logs map[string]zedcloudLogs

// global stuff
type logDirModifyHandler func(ctx interface{}, logFileName string, source string)
type logDirDeleteHandler func(ctx interface{}, logFileName string, source string)

// Set from Makefile
var Version = "No version specified"

// Based on the proto file
type logEntry struct {
	severity  string
	source    string // basename of filename?
	iid       string // XXX e.g. PID - where do we get it from?
	content   string // One line
	timestamp *google_protobuf.Timestamp
}

// List of log files we watch
type loggerContext struct {
	logfileReaders []logfileReader
	image          string
	logChan        chan<- logEntry
}

type logfileReader struct {
	filename string
	source   string
	fileDesc *os.File
	reader   *bufio.Reader
	size     int64 // To detect file truncation
}

// These are for the case when we have a separate channel/image
// per file.
type imageLogfileReader struct {
	logfileReader
	image   string
	logChan chan logEntry
}

// List of log files we watch where channel/image is per file
type imageLoggerContext struct {
	logfileReaders []imageLogfileReader
}

// Context for handleDNSModify
type DNSContext struct {
	usableAddressCount int
}

type zedcloudLogs struct {
	FailureCount uint64
	SuccessCount uint64
	LastFailure  time.Time
	LastSuccess  time.Time
}

func main() {
	// Note that device-steps.sh sends our output to /var/run
	// so we don't log our own output.
	log.SetOutput(os.Stdout)
	log.SetFlags(log.Ldate | log.Ltime | log.Lmicroseconds | log.LUTC)

	defaultLogdirname := agentlog.GetCurrentLogdir()
	versionPtr := flag.Bool("v", false, "Version")
	debugPtr := flag.Bool("d", false, "Debug")
	forcePtr := flag.Bool("f", false, "Force")
	logdirPtr := flag.String("l", defaultLogdirname, "Log file directory")
	flag.Parse()
	debug = *debugPtr
	logDirName := *logdirPtr
	force := *forcePtr
	if *versionPtr {
		fmt.Printf("%s: %s\n", os.Args[0], Version)
		return
	}

	// Note that LISP needs a separate directory since it moves
	// old content to a subdir when it (re)starts
	lispLogDirName := fmt.Sprintf("%s/%s", logDirName, "lisp")
	if err := pidfile.CheckAndCreatePidfile(agentName); err != nil {
		log.Fatal(err)
	}
	log.Printf("Starting %s watching %s\n", agentName, logDirName)
	log.Printf("watching %s\n", lispLogDirName)

	cms := zedcloud.GetCloudMetrics() // Need type of data
	pub, err := pubsub.Publish(agentName, cms)
	if err != nil {
		log.Fatal(err)
	}

	// XXX should we wait until we have at least one useable address?
	DNSctx := DNSContext{}
	DNSctx.usableAddressCount = types.CountLocalAddrAnyNoLinkLocal(deviceNetworkStatus)

	networkStatusChanges := make(chan string)
	go watch.WatchStatus(DNSDirname, networkStatusChanges)

	log.Printf("Waiting until we have some uplinks with usable addresses\n")
	for types.CountLocalAddrAnyNoLinkLocal(deviceNetworkStatus) == 0 && !force{
		select {
		case change := <-networkStatusChanges:
			watch.HandleStatusEvent(change, &DNSctx,
				DNSDirname,
				&types.DeviceNetworkStatus{},
				handleDNSModify, handleDNSDelete,
				nil)
		}
	}

	//Get servername, set logUrl, get device id and initialize zedcloudCtx
	sendCtxInit()

	// Publish send metrics for zedagent every 10 seconds
	interval := time.Duration(10 * time.Second)
	max := float64(interval)
	min := max * 0.3
	publishTimer := flextimer.NewRangeTicker(time.Duration(min),
		time.Duration(max))

	currentPartition := zboot.GetCurrentPartition()
	loggerChan := make(chan logEntry)
	ctx := loggerContext{logChan: loggerChan, image: currentPartition}
	xenCtx := imageLoggerContext{}

	// Start sender of log events
	// XXX or we run this in main routine and the logDirChanges loop
	// in a go routine??
	go processEvents(currentPartition, loggerChan)

	// The OtherPartition files will not change hence we can just
	// read them and send their lines; no need to watch for changes.
	otherLogdirname := agentlog.GetOtherLogdir()
	if otherLogdirname != "" {
		log.Printf("Have logs from failed upgrade in %s\n",
			otherLogdirname)
		otherLoggerChan := make(chan logEntry)
		otherPartition := zboot.GetOtherPartition()
		go processEvents(otherPartition, otherLoggerChan)
		files, err := ioutil.ReadDir(otherLogdirname)
		if err != nil {
			log.Fatal(err)
		}
		for _, file := range files {
			filename := otherLogdirname + "/" + file.Name()
			if !strings.HasSuffix(filename, ".log") {
				log.Printf("Ignore %s\n", filename)
				continue
			}
			log.Printf("Read %s until EOF\n", filename)
			name := strings.Split(file.Name(), ".log")
			source := name[0]
			logReader(filename, source, otherLoggerChan)
		}
		// make processEvents() exit for this channel
		close(otherLoggerChan)
	}

	logDirChanges := make(chan string)
	go watch.WatchStatus(logDirName, logDirChanges)

	lispLogDirChanges := make(chan string)
	go watch.WatchStatus(lispLogDirName, lispLogDirChanges)

	xenLogDirChanges := make(chan string)
	go watch.WatchStatus(xenLogDirname, xenLogDirChanges)

	log.Println("called watcher...")
	for {
		select {

		case change := <-logDirChanges:
			HandleLogDirEvent(change, logDirName, &ctx,
				handleLogDirModify, handleLogDirDelete)

		case change := <-lispLogDirChanges:
			HandleLogDirEvent(change, lispLogDirName, &ctx,
				handleLogDirModify, handleLogDirDelete)

		case change := <-xenLogDirChanges:
			HandleLogDirEvent(change, xenLogDirname, &xenCtx,
				handleXenLogDirModify, handleXenLogDirDelete)

		case change := <-networkStatusChanges:
			watch.HandleStatusEvent(change, &DNSctx,
				DNSDirname,
				&types.DeviceNetworkStatus{},
				handleDNSModify, handleDNSDelete,
				nil)

		case <-publishTimer.C:
			if debug {
				log.Println("publishTimer at",
					time.Now())
			}
			pub.Publish("global", zedcloud.GetCloudMetrics())
		}
	}
}

func handleDNSModify(ctxArg interface{}, statusFilename string,
	statusArg interface{}) {
	status := statusArg.(*types.DeviceNetworkStatus)
	ctx := ctxArg.(*DNSContext)

	if statusFilename != "global" {
		log.Printf("handleDNSModify: ignoring %s\n", statusFilename)
		return
	}
	log.Printf("handleDNSModify for %s\n", statusFilename)
	deviceNetworkStatus = *status
	newAddrCount := types.CountLocalAddrAnyNoLinkLocal(deviceNetworkStatus)
	ctx.usableAddressCount = newAddrCount
	log.Printf("handleDNSModify done for %s\n", statusFilename)
}

func handleDNSDelete(ctxArg interface{}, statusFilename string) {
	log.Printf("handleDNSDelete for %s\n", statusFilename)
	ctx := ctxArg.(*DNSContext)

	if statusFilename != "global" {
		log.Printf("handleDNSDelete: ignoring %s\n", statusFilename)
		return
	}
	deviceNetworkStatus = types.DeviceNetworkStatus{}
	newAddrCount := types.CountLocalAddrAnyNoLinkLocal(deviceNetworkStatus)
	ctx.usableAddressCount = newAddrCount
	log.Printf("handleDNSDelete done for %s\n", statusFilename)
}

// This runs as a separate go routine sending out data
func processEvents(image string, logChan <-chan logEntry) {

	reportLogs := new(zmet.LogBundle)
	// XXX should we make the log interval configurable?
	interval := time.Duration(10 * time.Second)
	max := float64(interval)
	min := max * 0.3
	flushTimer := flextimer.NewRangeTicker(time.Duration(min),
		time.Duration(max))
	counter := 0

	for {
		select {
		case event, more := <-logChan:
			if !more {
				log.Printf("processEvents: %s end\n", image)
				if counter > 0 {
					sendProtoStrForLogs(reportLogs, image,
						iteration)
				}
				return
			}
			HandleLogEvent(event, reportLogs, counter)
			counter++

			if counter >= logMaxSize {
				sendProtoStrForLogs(reportLogs, image,
					iteration)
				counter = 0
				iteration += 1
			}

		case <-flushTimer.C:
			if debug {
				log.Printf("Logger Flush at %v %v\n",
					image, reportLogs.Timestamp)
			}
			if counter > 0 {
				sendProtoStrForLogs(reportLogs, image,
					iteration)
				counter = 0
				iteration += 1
			}
		}
	}
}

var msgIdCounter = 1
var iteration = 0

func HandleLogEvent(event logEntry, reportLogs *zmet.LogBundle, counter int) {
	// Assign a unique msgId for each message
	msgId := msgIdCounter
	msgIdCounter += 1
	if debug {
		fmt.Printf("Read event from %s time %v id %d: %s\n",
			event.source, event.timestamp, msgId, event.content)
	}
	logDetails := &zmet.LogEntry{}
	logDetails.Content = event.content
	logDetails.Timestamp = event.timestamp
	logDetails.Source = event.source
	logDetails.Iid = event.iid
	logDetails.Msgid = uint64(msgId)
	reportLogs.Log = append(reportLogs.Log, logDetails)
	// XXX count bytes. Limit to << 64k
}

func sendProtoStrForLogs(reportLogs *zmet.LogBundle, image string,
	iteration int) {
	reportLogs.Timestamp = ptypes.TimestampNow()
	reportLogs.DevID = *proto.String(devUUID.String())
	reportLogs.Image = image

	if debug {
		log.Println("sendProtoStrForLogs called...", iteration)
	}
	data, err := proto.Marshal(reportLogs)
	if err != nil {
		log.Fatal("sendProtoStrForLogs proto marshaling error: ", err)
	}
	if debug {
		log.Printf("Log Details (len %d): %s\n", len(data), reportLogs)
	}
	buf := bytes.NewBuffer(data)
	if buf == nil {
		log.Fatal("sendProtoStrForLogs malloc error:")
	}

	_, _, err = zedcloud.SendOnAllIntf(zedcloudCtx, logsUrl,
		int64(len(data)), buf, iteration)
	if err != nil {
		// XXX need to queue message and retry
<<<<<<< HEAD
		log.Printf("sendProtoStrForLogs failed: %s\n", err)
=======
		// For now we discard what failed to constrain the size
		// of each message
		log.Printf("SendProtoStrForLogs %d bytes image %s failed: %s\n",
			len(data), image, err)
		reportLogs.Log = []*zmet.LogEntry{}
>>>>>>> 24685b22
		return
	}
	log.Printf("Sent %d bytes image %s to %s\n", len(data), image, logsUrl)
	reportLogs.Log = []*zmet.LogEntry{}
}

func sendCtxInit() {
	//get server name
	bytes, err := ioutil.ReadFile(serverFilename)
	if err != nil {
		log.Fatal(err)
	}
	strTrim := strings.TrimSpace(string(bytes))
	serverName = strings.Split(strTrim, ":")[0]

	//set log url
	logsUrl = serverName + "/" + logsApi

	tlsConfig, err := zedcloud.GetTlsConfig(serverName, nil)
	if err != nil {
		log.Fatal(err)
	}
	zedcloudCtx.DeviceNetworkStatus = &deviceNetworkStatus
	zedcloudCtx.TlsConfig = tlsConfig
	zedcloudCtx.Debug = debug
	zedcloudCtx.FailureFunc = zedcloud.ZedCloudFailure
	zedcloudCtx.SuccessFunc = zedcloud.ZedCloudSuccess

	b, err := ioutil.ReadFile(uuidFileName)
	if err != nil {
		log.Fatal("ReadFile", err, uuidFileName)
	}
	uuidStr := strings.TrimSpace(string(b))
	devUUID, err = uuid.FromString(uuidStr)
	if err != nil {
		log.Fatal("uuid.FromString", err, string(b))
	}
	fmt.Printf("Read UUID %s\n", devUUID)
}

func HandleLogDirEvent(change string, logDirName string, ctx interface{},
	handleLogDirModifyFunc logDirModifyHandler,
	handleLogDirDeleteFunc logDirDeleteHandler) {

	operation := string(change[0])
	fileName := string(change[2:])
	if !strings.HasSuffix(fileName, ".log") {
		log.Printf("Ignoring file <%s> operation %s\n",
			fileName, operation)
		return
	}
	logFilePath := logDirName + "/" + fileName
	// Remove .log from name
	name := strings.Split(fileName, ".log")
	source := name[0]
	if operation == "D" {
		handleLogDirDeleteFunc(ctx, logFilePath, source)
		return
	}
	if operation != "M" {
		log.Fatal("Unknown operation from Watcher: ",
			operation)
	}
	handleLogDirModifyFunc(ctx, logFilePath, source)
}

func handleXenLogDirModify(context interface{},
	filename string, source string) {
	ctx := context.(*imageLoggerContext)
	for i, r := range ctx.logfileReaders {
		if r.filename == filename {
			readLineToEvent(&ctx.logfileReaders[i].logfileReader,
				r.logChan)
			return
		}
	}
	createXenLogger(ctx, filename, source)
}

func createXenLogger(ctx *imageLoggerContext, filename string, source string) {

	log.Printf("createXenLogger: add %s, source %s\n", filename, source)

	fileDesc, err := os.Open(filename)
	if err != nil {
		log.Printf("Log file ignored due to %s\n", err)
		return
	}
	// Start reading from the file with a reader.
	reader := bufio.NewReader(fileDesc)
	if reader == nil {
		log.Printf("Log file ignored due to %s\n", err)
		return
	}

	r0 := logfileReader{filename: filename,
		source:   source,
		fileDesc: fileDesc,
		reader:   reader,
	}
	r := imageLogfileReader{logfileReader: r0,
		image:   source, // XXX used?
		logChan: make(chan logEntry),
	}

	// process associated channel
	go processEvents(source, r.logChan)

	// read initial entries until EOF
	readLineToEvent(&r.logfileReader, r.logChan)
	ctx.logfileReaders = append(ctx.logfileReaders, r)
}

func handleXenLogDirDelete(context interface{},
	filename string, source string) {
	ctx := context.(*imageLoggerContext)

	log.Printf("handleLogDirDelete: delete %s, source %s\n", filename, source)
	for _, logger := range ctx.logfileReaders {
		if logger.logfileReader.filename == filename {
			// XXX:FIXME, delete the entry
			//ctx.logFileReaders = delete(ctx.logfileReaders, i)
		}
	}
}

// If the filename is new we spawn a go routine which will read
func handleLogDirModify(context interface{}, filename string, source string) {
	ctx := context.(*loggerContext)

	for i, r := range ctx.logfileReaders {
		if r.filename == filename {
			readLineToEvent(&ctx.logfileReaders[i], ctx.logChan)
			return
		}
	}
	createLogger(ctx, filename, source)
}

func createLogger(ctx *loggerContext, filename, source string) {

	log.Printf("createLogger: add %s, source %s\n", filename, source)

	fileDesc, err := os.Open(filename)
	if err != nil {
		log.Printf("Log file ignored due to %s\n", err)
		return
	}
	// Start reading from the file with a reader.
	reader := bufio.NewReader(fileDesc)
	if reader == nil {
		log.Printf("Log file ignored due to %s\n", err)
		return
	}
	r := logfileReader{filename: filename,
		source:   source,
		fileDesc: fileDesc,
		reader:   reader,
	}
	// read initial entries until EOF
	readLineToEvent(&r, ctx.logChan)
	ctx.logfileReaders = append(ctx.logfileReaders, r)
}

// XXX TBD should we stop the go routine?
func handleLogDirDelete(ctx interface{}, filename string, source string) {
	// ctx := context.(*loggerContext)
}

// Read until EOF or error
func readLineToEvent(r *logfileReader, logChan chan<- logEntry) {
	// Check if shrunk aka truncated
	fi, err := r.fileDesc.Stat()
	if err != nil {
		log.Printf("Stat failed %s\n", err)
		return
	}
	if fi.Size() < r.size {
		log.Printf("File shrunk from %d to %d\n", r.size, fi.Size())
		_, err = r.fileDesc.Seek(0, os.SEEK_SET)
		if err != nil {
			log.Printf("Seek failed %s\n", err)
			return
		}
	}
	for {
		line, err := r.reader.ReadString('\n')
		if err != nil {
			// XXX do we need to look for truncatation during
			// this loop?
			if debug {
				log.Println(err)
			}
			if err != io.EOF {
				fmt.Printf(" > Failed!: %v\n", err)
			}
			break
		}
		// XXX remove trailing "/n" from line
		// XXX parse timestamp and remove it from line (if present)
		// otherwise leave timestamp unitialized
		parsedDateAndTime, err := parseDateTime(line)
		// XXX set iid to PID?
		if err != nil {
			logChan <- logEntry{source: r.source, content: line}
		} else {
			logChan <- logEntry{source: r.source, content: line,
				timestamp: parsedDateAndTime}
		}

	}
	// Update size
	fi, err = r.fileDesc.Stat()
	if err != nil {
		log.Printf("Stat failed %s\n", err)
		return
	}
	r.size = fi.Size()
}

//parse date and time from agent logs
func parseDateTime(line string) (*google_protobuf.Timestamp, error) {

	var protoDateAndTime *google_protobuf.Timestamp
	re := regexp.MustCompile(`^\d{4}/\d{2}/\d{2}`)
	matched := re.MatchString(line)
	if matched {
		dateAndTime := strings.Split(line, " ")
		re := regexp.MustCompile("/")
		newDateFormat := re.ReplaceAllLiteralString(dateAndTime[0], "-")

		timeFormat := strings.Split(dateAndTime[1], ".")[0]
		newDateAndTime := newDateFormat + "T" + timeFormat
		layout := "2006-01-02T15:04:05"

		///convert newDateAndTime type string to type time.time
		dt, err := time.Parse(layout, newDateAndTime)
		if err != nil {
			log.Println(err)
			return nil, err
		} else {
			//convert dt type time.time to type proto
			protoDateAndTime, err = ptypes.TimestampProto(dt)
			if err != nil {
				log.Println("Error while converting timestamp in proto format: ", err)
				return nil, err
			} else {
				return protoDateAndTime, nil
			}
		}
	} else {
		return nil, errors.New("date and time format not found")
	}
}

// Read unchanging files until EOF
// Used for the otherpartition files!
func logReader(logFile string, source string, logChan chan<- logEntry) {
	fileDesc, err := os.Open(logFile)
	if err != nil {
		log.Printf("Log file ignored due to %s\n", err)
		return
	}
	// Start reading from the file with a reader.
	reader := bufio.NewReader(fileDesc)
	if reader == nil {
		log.Printf("Log file ignored due to %s\n", err)
		return
	}
	r := logfileReader{filename: logFile,
		source:   source,
		fileDesc: fileDesc,
		reader:   reader,
	}
	// read entries until EOF
	readLineToEvent(&r, logChan)
	log.Printf("logReader done for %s\n", logFile)
}<|MERGE_RESOLUTION|>--- conflicted
+++ resolved
@@ -377,15 +377,11 @@
 		int64(len(data)), buf, iteration)
 	if err != nil {
 		// XXX need to queue message and retry
-<<<<<<< HEAD
-		log.Printf("sendProtoStrForLogs failed: %s\n", err)
-=======
 		// For now we discard what failed to constrain the size
 		// of each message
 		log.Printf("SendProtoStrForLogs %d bytes image %s failed: %s\n",
 			len(data), image, err)
 		reportLogs.Log = []*zmet.LogEntry{}
->>>>>>> 24685b22
 		return
 	}
 	log.Printf("Sent %d bytes image %s to %s\n", len(data), image, logsUrl)
