// Copyright (c) 2017 Zededa, Inc.
// All rights reserved.

// base os event handlers

package main

import (
	"errors"
	"fmt"
	"github.com/zededa/go-provision/types"
	"log"
	"os"
	"reflect"
	"time"
)

// zedagent publishes these config/status files
// and also the consumer
var baseOsConfigMap map[string]types.BaseOsConfig
var baseOsStatusMap map[string]types.BaseOsStatus

func initBaseOsMaps() {

	if baseOsConfigMap == nil {
		log.Printf("create baseOsConfig map\n")
		baseOsConfigMap = make(map[string]types.BaseOsConfig)
	}

	if baseOsStatusMap == nil {
		log.Printf("create baseOsStatus map\n")
		baseOsStatusMap = make(map[string]types.BaseOsStatus)
	}
}

// the storage download/verification event handler
// through base of storage list
func baseOsHandleStatusUpdateSafename(safename string) {

	log.Printf("baseOsStatusUpdateSafename for %s\n", safename)

	for _, baseOsConfig := range baseOsConfigMap {

		for _, sc := range baseOsConfig.StorageConfigList {

			safename1 := types.UrlToSafename(sc.DownloadURL, sc.ImageSha256)

			// base os config contains the current image
			if safename == safename1 {

				uuidStr := baseOsConfig.UUIDandVersion.UUID.String()
				log.Printf("%s, found baseOs %s\n", safename, uuidStr)

				// handle the change event for this base os config
				baseOsHandleStatusUpdate(uuidStr)
			}
		}
	}
}

func addOrUpdateBaseOsConfig(uuidStr string, config types.BaseOsConfig) {

	changed := false
	added := false

	if m := baseOsConfigGet(uuidStr); m != nil {
		// XXX or just compare version like elsewhere?
		if !reflect.DeepEqual(m, config) {
			log.Printf("addOrUpdateBaseOsConfig(%v) for %s, Config change\n",
				config.BaseOsVersion, uuidStr)
			changed = true
		} else {
			log.Printf("addOrUpdateBaseOsConfig(%v) for %s, No change\n",
				config.BaseOsVersion, uuidStr)
		}
	} else {
		log.Printf("addOrUpdateBaseOsConfig(%v) for %s, Config add\n",
			config.BaseOsVersion, uuidStr)
		added = true
		changed = true
	}

	if changed {
		baseOsConfigSet(uuidStr, &config)
	}

	if added {

		status := types.BaseOsStatus{
			UUIDandVersion: config.UUIDandVersion,
			BaseOsVersion:  config.BaseOsVersion,
			ConfigSha256:   config.ConfigSha256,
			PartitionLabel: config.PartitionLabel,
		}

		status.StorageStatusList = make([]types.StorageStatus,
			len(config.StorageConfigList))

		for i, sc := range config.StorageConfigList {
			ss := &status.StorageStatusList[i]
			ss.DownloadURL = sc.DownloadURL
			ss.ImageSha256 = sc.ImageSha256
			ss.Target = sc.Target
		}

		baseOsGetActivationStatus(&status)

		baseOsStatusSet(uuidStr, &status)
		writeBaseOsStatus(&status, uuidStr)
	}

	if changed {
		baseOsHandleStatusUpdate(uuidStr)
	}
}

func baseOsConfigGet(uuidStr string) *types.BaseOsConfig {

	config, ok := baseOsConfigMap[uuidStr]
	if !ok {
		log.Printf("%s, baseOs config is absent\n", uuidStr)
		return nil
	}
	return &config
}

func baseOsConfigSet(uuidStr string, config *types.BaseOsConfig) {
	baseOsConfigMap[uuidStr] = *config
}

func baseOsConfigDelete(uuidStr string) bool {
	log.Printf("%s, baseOs config delete\n", uuidStr)
	if config := baseOsConfigGet(uuidStr); config != nil {
		delete(baseOsConfigMap, uuidStr)
		return true
	}
	return false
}
func baseOsStatusGet(uuidStr string) *types.BaseOsStatus {

	status, ok := baseOsStatusMap[uuidStr]
	if !ok {
		log.Printf("%s, baseOs status is absent\n", uuidStr)
		return nil
	}
	return &status
}

func baseOsStatusSet(uuidStr string, status *types.BaseOsStatus) {
	baseOsStatusMap[uuidStr] = *status
}

func baseOsStatusDelete(uuidStr string) bool {
	if status := baseOsStatusGet(uuidStr); status != nil {
		delete(baseOsStatusMap, uuidStr)
		return true
	}
	return false
}

func baseOsGetActivationStatus(status *types.BaseOsStatus) {

	log.Printf("baseOsGetActivationStatus(%s): partitionLabel %s\n",
		status.BaseOsVersion, status.PartitionLabel)

	// PartitionLabel can be empty here!
	if status.PartitionLabel == "" {
		status.Activated = false
		return
	}

	partName := status.PartitionLabel
	partVersion := GetShortVersion(partName)

	// if they match, mean already installed
	// mark the status accordingly
	if partVersion == status.BaseOsVersion {
		baseOsMarkInstalled(status)
	}

	// some partition specific attributes
	status.PartitionState = getPartitionState(partName)
	status.PartitionDevice = getPartitionDevname(partName)

	// for otherPartition, its always false
	if !isCurrentPartition(partName) {
		status.Activated = false
		return
	}
	// if current Partition, get the status from zboot
	status.Activated = isCurrentPartitionStateActive()
}

func baseOsMarkInstalled(status *types.BaseOsStatus) {

	if status.State != types.INSTALLED {
		log.Printf("%s, marking installed\n", status.BaseOsVersion)
		status.State = types.INSTALLED
		for idx, _ := range status.StorageStatusList {
			ss := &status.StorageStatusList[idx]
			ss.State = types.INSTALLED
		}
	}
}

func baseOsHandleStatusUpdate(uuidStr string) {

	config := baseOsConfigGet(uuidStr)
	if config == nil {
		log.Printf("baseOsHandleStatusUpdate for %s, Config absent\n", uuidStr)
		return
	}

	status := baseOsStatusGet(uuidStr)
	if status == nil {
		log.Printf("baseOsHandleStatusUpdate for %s, Status absent\n", uuidStr)
		return
	}

	baseOsGetActivationStatus(status)

	changed := doBaseOsStatusUpdate(uuidStr, *config, status)

	if changed {
		log.Printf("baseOsHandleStatusUpdate(%s) for %s, Status changed\n",
			config.BaseOsVersion, uuidStr)
		baseOsStatusSet(uuidStr, status)
		writeBaseOsStatus(status, uuidStr)
	}
}

func doBaseOsStatusUpdate(uuidStr string, config types.BaseOsConfig,
	status *types.BaseOsStatus) bool {

	log.Printf("doBaseOsStatusUpdate(%s) for %s\n",
		config.BaseOsVersion, uuidStr)

	changed, proceed := doBaseOsInstall(uuidStr, config, status)
	if !proceed {
		return changed
	}

	if config.Activate == false {
		log.Printf("doBaseOsStatusUpdate(%s) for %s, Activate is not set\n",
			config.BaseOsVersion, uuidStr)
		changed = doBaseOsInactivate(uuidStr, config, status)
		return changed
	}

	if status.Activated == true {
		log.Printf("doBaseOsStatusUpdate(%s) for %s, is already activated\n",
			config.BaseOsVersion, uuidStr)
		return false
	}

	changed = doBaseOsActivate(uuidStr, config, status)
	log.Printf("doBaseOsStatusUpdate(%s) done for %s\n",
		config.BaseOsVersion, uuidStr)
	return changed
}

func doBaseOsActivate(uuidStr string, config types.BaseOsConfig,
	status *types.BaseOsStatus) bool {
	log.Printf("doBaseOsActivate(%s) uuid %s\n",
		config.BaseOsVersion, uuidStr)

	changed := false
	log.Printf("doBaseOsActivate(%s) for %s, partition %s\n",
		config.BaseOsVersion, uuidStr, config.PartitionLabel)

	if config.PartitionLabel == "" {
		log.Printf("doBaseOsActivate(%s) for %s, unassigned partition\n",
			config.BaseOsVersion, uuidStr)
		return changed
	}

	// check the partition label of the current root...
	// check PartitionLabel the one we got is really unused?
	// if partitionState unsed then change status to updating...

	if !isOtherPartition(config.PartitionLabel) ||
		!isOtherPartitionStateUnused() {
		return changed
	}

	log.Printf("doBaseOsActivate: %s activating\n", uuidStr)
	setOtherPartitionStateUpdating()

	// if it is installed, flip the activated status
	if status.State == types.INSTALLED ||
		status.Activated == false {
		status.Activated = true
		changed = true
		startExecReboot()
	}

	return changed
}

func doBaseOsInstall(uuidStr string, config types.BaseOsConfig,
	status *types.BaseOsStatus) (bool, bool) {

	log.Printf("doBaseOsInstall(%s) for %s\n",
		config.BaseOsVersion, uuidStr)
	changed := false
	proceed := false

	// XXX:FIXME, handle image add/delete through deactivate/activate
	if len(config.StorageConfigList) != len(status.StorageStatusList) {

		errString := fmt.Sprintf("doBaseOsInstall(%s) for %s, Storage length mismatch: %d vs %d\n",
			config.BaseOsVersion, uuidStr,
			len(config.StorageConfigList),
			len(status.StorageStatusList))

		status.Error = errString
		status.ErrorTime = time.Now()
		return changed, proceed
	}

	for i, sc := range config.StorageConfigList {
		ss := &status.StorageStatusList[i]
		if ss.DownloadURL != sc.DownloadURL ||
			ss.ImageSha256 != sc.ImageSha256 {
			// Report to zedcloud
			errString := fmt.Sprintf("doBaseOsInstall for %s, Storage config mismatch:\n\t%s\n\t%s\n\t%s\n\t%s\n\n", uuidStr,
				sc.DownloadURL, ss.DownloadURL,
				sc.ImageSha256, ss.ImageSha256)
			log.Println(errString)
			status.Error = errString
			status.ErrorTime = time.Now()
			changed = true
			return changed, proceed
		}
	}

	// check for the download status change
	downloadchange, downloaded :=
		checkBaseOsStorageDownloadStatus(uuidStr, config, status)

	if downloaded == false {
		log.Printf("doBaseOsInstall(%s) for %s, Still not downloaded\n",
			config.BaseOsVersion, uuidStr)
		return changed || downloadchange, proceed
	}

	// check for the verification status change
	verifychange, verified :=
		checkBaseOsVerificationStatus(uuidStr, config, status)

	if verified == false {
		log.Printf("doBaseOsInstall(%s) for %s, Still not verified\n",
			config.BaseOsVersion, uuidStr)
		return changed || verifychange, proceed
	}

	// install the image at proper partition
	if ret := installDownloadedObjects(baseOsObj, uuidStr,
			 config.StorageConfigList, status.StorageStatusList); ret == true {

		changed = true
		//match the version string
		if errString := checkInstalledVersion(config); errString != "" {
			status.State = types.INITIAL
			status.Error = errString
			status.ErrorTime = time.Now()
		} else {
			// move the state from DELIVERED to INSTALLED
			status.State = types.INSTALLED
			proceed = true
		}
	}

	writeBaseOsStatus(status, uuidStr)
	log.Printf("doBaseOsInstall(%s), Done %v\n",
		 config.BaseOsVersion, proceed)
	return changed, proceed
}

func checkBaseOsStorageDownloadStatus(uuidStr string,
	config types.BaseOsConfig,
	status *types.BaseOsStatus) (bool, bool) {

	ret := checkStorageDownloadStatus(baseOsObj, uuidStr,
		config.StorageConfigList, status.StorageStatusList)

	status.State = ret.MinState
	status.Error = ret.AllErrors
	status.ErrorTime = ret.ErrorTime

	if ret.MinState == types.INITIAL {
		log.Printf("checkBaseOsStorageDownloadStatus(%s) for %s, Download error for %s\n",
			config.BaseOsVersion, uuidStr)
		return ret.Changed, false
	}

	if ret.MinState < types.DOWNLOADED {
		log.Printf("checkBaseOsStorageDownloadStatus(%s) for %s, Waiting for all downloads\n",
			config.BaseOsVersion, uuidStr)
		return ret.Changed, false
	}

	log.Printf("checkBaseOsStorageDownloadStatus(%s) for %s, Downloads done\n",
		config.BaseOsVersion, uuidStr)
	return ret.Changed, true
}

func checkBaseOsVerificationStatus(uuidStr string,
	config types.BaseOsConfig, status *types.BaseOsStatus) (bool, bool) {

	ret := checkStorageVerifierStatus(baseOsObj,
		uuidStr, config.StorageConfigList, status.StorageStatusList)

	status.State = ret.MinState
	status.Error = ret.AllErrors
	status.ErrorTime = ret.ErrorTime

	if ret.MinState == types.INITIAL {
		log.Printf("checkBaseOsVerificationStatus(%s) for %s, Verification error\n",
			config.BaseOsVersion, uuidStr)
		return ret.Changed, false
	}

	if ret.MinState < types.DELIVERED {
		log.Printf("checkBaseOsVerificationStatus(%s) for %s, Waiting for all verifications\n",
			config.BaseOsVersion, uuidStr)
		return ret.Changed, false
	}
	log.Printf("checkBaseOsVerificationStatus(%s) for %s, Verifications done\n",
		config.BaseOsVersion, uuidStr)
	return ret.Changed, true
}

func removeBaseOsConfig(uuidStr string) {

	log.Printf("removeBaseOsConfig for %s\n", uuidStr)
	if ok := baseOsConfigDelete(uuidStr); ok {
		removeBaseOsStatus(uuidStr)
	}
	log.Printf("removeBaseOSConfig for %s, done\n", uuidStr)
}

func removeBaseOsStatus(uuidStr string) {

	config := baseOsConfigGet(uuidStr)
	if config == nil {
		log.Printf("removeBaseOsStatus for %s, Config absent\n", uuidStr)
		return
	}

	status := baseOsStatusGet(uuidStr)
	if status == nil {
		log.Printf("removeBaseOsStatus for %s, Status absent\n", uuidStr)
		return
	}

	changed, del := doBaseOsRemove(uuidStr, *config, status)
	if changed {
		log.Printf("removeBaseOsStatus for %s, Status change\n", uuidStr)
		baseOsStatusSet(uuidStr, status)
		writeBaseOsStatus(status, uuidStr)
	}

	if del {

		// Write out what we modified to BaseOsStatus aka delete
		// Remove the status file also
		if ok := baseOsStatusDelete(uuidStr); ok {
			statusFilename := fmt.Sprintf("%s/%s.json",
				zedagentBaseOsStatusDirname, uuidStr)
			if err := os.Remove(statusFilename); err != nil {
				log.Println(err)
			}
			log.Printf("%s, removeBaseOsStatus %s, Done\n", uuidStr)
		}
	}
}

func doBaseOsRemove(uuidStr string, config types.BaseOsConfig,
			status *types.BaseOsStatus) (bool, bool) {

	log.Printf("doBaseOsRemove(%s) for %s\n", status.BaseOsVersion, uuidStr)

	changed := false
	del := false

	changed = doBaseOsInactivate(uuidStr, config, status)

	changed, del = doBaseOsUninstall(uuidStr, status)

	log.Printf("doBaseOsRemove(%s) for %s, Done\n",
		status.BaseOsVersion, uuidStr)
	return changed, del
}

func doBaseOsInactivate(uuidStr string, config types.BaseOsConfig,
<<<<<<< HEAD
		 status *types.BaseOsStatus) bool {
=======
	status *types.BaseOsStatus) bool {
	log.Printf("doBaseOsInactivate(%s) for %s\n",
		status.BaseOsVersion, uuidStr)

	changed := false
>>>>>>> 9eec5f23

	log.Printf("doBaseOsInactivate(%s) %v\n",
		status.BaseOsVersion, status.Activated)

	// nothing to be done, flip will happen on reboot
	return true
}

func doBaseOsUninstall(uuidStr string, status *types.BaseOsStatus) (bool, bool) {
	log.Printf("doBaseOsUninstall(%s) for %s\n",
		status.BaseOsVersion, uuidStr)

	del := false
	changed := false
	removedAll := true

	for i, _ := range status.StorageStatusList {

		ss := &status.StorageStatusList[i]

		// Decrease refcount if we had increased it
		if ss.HasVerifierRef {
			log.Printf("doBaseOsUninstall(%s) for %s, Found verifer status %s\n",
				status.BaseOsVersion, uuidStr, ss.ImageSha256)
			removeBaseOsVerifierConfig(ss.ImageSha256)
			ss.HasVerifierRef = false
			changed = true
		}

		_, err := lookupBaseOsVerificationStatusSha256(ss.ImageSha256)

		// XXX if additional refs it will not go away
		if false && err == nil {
			log.Printf("doBaseOsUninstall(%s) for %s, Verifier %s not yet gone\n",
				status.BaseOsVersion, uuidStr, ss.ImageSha256)
			removedAll = false
			continue
		}
	}

	if !removedAll {
		log.Printf("doBaseOsUninstall(%s) for %s, Waiting for verifier purge\n",
			status.BaseOsVersion, uuidStr)
		return changed, del
	}

	removedAll = true

	for i, _ := range status.StorageStatusList {

		ss := &status.StorageStatusList[i]
		safename := types.UrlToSafename(ss.DownloadURL, ss.ImageSha256)
		log.Printf("doBaseOsUninstall(%s) for %s, Found Downloader status %s\n",
			status.BaseOsVersion, uuidStr, safename)

		// Decrease refcount if we had increased it
		if ss.HasDownloaderRef {
			removeBaseOsDownloaderConfig(safename)
			ss.HasDownloaderRef = false
			changed = true
		}

		_, err := lookupBaseOsDownloaderStatus(ss.ImageSha256)
		// XXX if additional refs it will not go away
		if false && err == nil {
			log.Printf("doBaseOsUninstall(%s) for %s, Download %s not yet gone\n",
				status.BaseOsVersion, uuidStr, safename)
			removedAll = false
			continue
		}
	}

	if !removedAll {
		log.Printf("doBaseOsUninstall(%s) for %s, Waiting for downloader purge\n",
			status.BaseOsVersion, uuidStr)
		return changed, del
	}

	del = true
	log.Printf("doBaseOsUninstall(%s), Done\n", status.BaseOsVersion)
	return changed, del
}

func installBaseOsObject(srcFilename string, dstFilename string) error {

	log.Printf("installBaseOsObject: %s to %s\n", srcFilename, dstFilename)

	if dstFilename == "" {
		log.Printf("installBaseOsObject: unssigned destination partition\n")
		err := errors.New("no destination partition")
		return err
	}

	err := zbootWriteToPartition(srcFilename, dstFilename)
	if err != nil {
		log.Printf("installBaseOsObject: write failed %s\n", err)
	}

	// resetting the local cache
	resetOtherPartShortVersion()
	return err
}

// validate whether the image version matches with 
// config version string 
func checkInstalledVersion(config types.BaseOsConfig) string {

	log.Printf("check baseOs installation %s, %s, installation\n",
				config.PartitionLabel, config.BaseOsVersion)

	partVersion := GetShortVersion(config.PartitionLabel)
	if config.BaseOsVersion == partVersion {
		return ""
	}
	errStr := fmt.Sprintf("baseOs %s, %s, does not match installed %s",
						config.PartitionLabel, config.BaseOsVersion, partVersion)

	log.Println(errStr)
	return errStr
}<|MERGE_RESOLUTION|>--- conflicted
+++ resolved
@@ -104,7 +104,6 @@
 		}
 
 		baseOsGetActivationStatus(&status)
-
 		baseOsStatusSet(uuidStr, &status)
 		writeBaseOsStatus(&status, uuidStr)
 	}
@@ -207,13 +206,11 @@
 
 	config := baseOsConfigGet(uuidStr)
 	if config == nil {
-		log.Printf("baseOsHandleStatusUpdate for %s, Config absent\n", uuidStr)
 		return
 	}
 
 	status := baseOsStatusGet(uuidStr)
 	if status == nil {
-		log.Printf("baseOsHandleStatusUpdate for %s, Status absent\n", uuidStr)
 		return
 	}
 
@@ -444,13 +441,11 @@
 
 	config := baseOsConfigGet(uuidStr)
 	if config == nil {
-		log.Printf("removeBaseOsStatus for %s, Config absent\n", uuidStr)
 		return
 	}
 
 	status := baseOsStatusGet(uuidStr)
 	if status == nil {
-		log.Printf("removeBaseOsStatus for %s, Status absent\n", uuidStr)
 		return
 	}
 
@@ -494,16 +489,7 @@
 }
 
 func doBaseOsInactivate(uuidStr string, config types.BaseOsConfig,
-<<<<<<< HEAD
 		 status *types.BaseOsStatus) bool {
-=======
-	status *types.BaseOsStatus) bool {
-	log.Printf("doBaseOsInactivate(%s) for %s\n",
-		status.BaseOsVersion, uuidStr)
-
-	changed := false
->>>>>>> 9eec5f23
-
 	log.Printf("doBaseOsInactivate(%s) %v\n",
 		status.BaseOsVersion, status.Activated)
 
